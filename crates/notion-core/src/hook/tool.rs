//! Types representing Notion Tool Hooks.

use std::ffi::OsString;
<<<<<<< HEAD
use std::io::Read;
use std::process::Stdio;
=======
use std::process::{Command, Stdio};
>>>>>>> 9abe5607

use crate::command::create_command;
use crate::error::ErrorDetails;
use crate::path::{ARCH, OS};
use cmdline_words_parser::StrExt;
use notion_fail::{throw, Fallible, ResultExt};
use semver::Version;

const ARCH_TEMPLATE: &'static str = "{{arch}}";
const OS_TEMPLATE: &'static str = "{{os}}";
const VERSION_TEMPLATE: &'static str = "{{version}}";

/// A hook for resolving the distro URL for a given tool version
#[derive(PartialEq, Debug)]
pub enum DistroHook {
    Prefix(String),
    Template(String),
    Bin(String),
}

impl DistroHook {
    /// Performs resolution of the distro URL based on the given
    /// version and file name
    pub fn resolve(&self, version: &Version, filename: &str) -> Fallible<String> {
        match self {
            &DistroHook::Prefix(ref prefix) => Ok(format!("{}{}", prefix, filename)),
            &DistroHook::Template(ref template) => Ok(template
                .replace(ARCH_TEMPLATE, ARCH)
                .replace(OS_TEMPLATE, OS)
                .replace(VERSION_TEMPLATE, &version.to_string())),
            &DistroHook::Bin(ref bin) => execute_binary(bin, Some(version.to_string())),
        }
    }
}

/// A hook for resolving the URL for metadata about a tool
#[derive(PartialEq, Debug)]
pub enum MetadataHook {
    Prefix(String),
    Template(String),
    Bin(String),
}

impl MetadataHook {
    /// Performs resolution of the metadata URL based on the given default file name
    pub fn resolve(&self, filename: &str) -> Fallible<String> {
        match self {
            &MetadataHook::Prefix(ref prefix) => Ok(format!("{}{}", prefix, filename)),
            &MetadataHook::Template(ref template) => Ok(template
                .replace(ARCH_TEMPLATE, ARCH)
                .replace(OS_TEMPLATE, OS)),
            &MetadataHook::Bin(ref bin) => execute_binary(bin, None),
        }
    }
}

/// Execute a shell command and return the trimmed stdout from that command
fn execute_binary(bin: &str, extra_arg: Option<String>) -> Fallible<String> {
    let mut trimmed = bin.trim().to_string();
    let mut words = trimmed.parse_cmdline_words();
    let cmd = if let Some(word) = words.next() {
        word
    } else {
        throw!(ErrorDetails::InvalidHookCommand {
            command: String::from(bin.trim()),
        })
    };
    let mut args: Vec<OsString> = words.map(OsString::from).collect();

    if let Some(arg) = extra_arg {
        args.push(OsString::from(arg));
    }

<<<<<<< HEAD
    let child = create_command(cmd)
=======
    let output = Command::new(cmd)
>>>>>>> 9abe5607
        .args(&args)
        .stdin(Stdio::null())
        .stdout(Stdio::piped())
        .stderr(Stdio::piped())
        .output()
        .with_context(|_| ErrorDetails::ExecuteHookError {
            command: cmd.to_string(),
        })?;

    let url =
        String::from_utf8(output.stdout).with_context(|_| ErrorDetails::InvalidHookOutput {
            command: cmd.to_string(),
        })?;

    Ok(url.trim().to_string())
}

#[cfg(test)]
pub mod tests {
    use super::{DistroHook, MetadataHook};
    use crate::path::{ARCH, OS};
    use semver::Version;

    #[test]
    fn test_distro_prefix_resolve() {
        let prefix = "http://localhost/node/distro/";
        let filename = "node.tar.gz";
        let hook = DistroHook::Prefix(prefix.to_string());
        let version = Version::new(1, 0, 0);

        assert_eq!(
            hook.resolve(&version, filename)
                .expect("Could not resolve URL"),
            format!("{}{}", prefix, filename)
        );
    }

    #[test]
    fn test_distro_template_resolve() {
        let hook = DistroHook::Template(
            "http://localhost/node/{{os}}/{{arch}}/{{version}}/node.tar.gz".to_string(),
        );
        let version = Version::new(1, 0, 0);
        let expected = format!(
            "http://localhost/node/{}/{}/{}/node.tar.gz",
            OS,
            ARCH,
            version.to_string()
        );

        assert_eq!(
            hook.resolve(&version, "node.tar.gz")
                .expect("Could not resolve URL"),
            expected
        );
    }

    #[test]
    fn test_metadata_prefix_resolve() {
        let prefix = "http://localhost/node/index/";
        let filename = "index.json";
        let hook = MetadataHook::Prefix(prefix.to_string());

        assert_eq!(
            hook.resolve(filename).expect("Could not resolve URL"),
            format!("{}{}", prefix, filename)
        );
    }

    #[test]
    fn test_metadata_template_resolve() {
        let hook =
            MetadataHook::Template("http://localhost/node/{{os}}/{{arch}}/index.json".to_string());
        let expected = format!("http://localhost/node/{}/{}/index.json", OS, ARCH);

        assert_eq!(
            hook.resolve("index.json").expect("Could not resolve URL"),
            expected
        );
    }
}<|MERGE_RESOLUTION|>--- conflicted
+++ resolved
@@ -1,12 +1,7 @@
 //! Types representing Notion Tool Hooks.
 
 use std::ffi::OsString;
-<<<<<<< HEAD
-use std::io::Read;
 use std::process::Stdio;
-=======
-use std::process::{Command, Stdio};
->>>>>>> 9abe5607
 
 use crate::command::create_command;
 use crate::error::ErrorDetails;
@@ -80,11 +75,7 @@
         args.push(OsString::from(arg));
     }
 
-<<<<<<< HEAD
-    let child = create_command(cmd)
-=======
-    let output = Command::new(cmd)
->>>>>>> 9abe5607
+    let output = create_command(cmd)
         .args(&args)
         .stdin(Stdio::null())
         .stdout(Stdio::piped())
