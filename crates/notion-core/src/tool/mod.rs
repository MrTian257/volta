//! Traits and types for executing command-line tools.

use std::env::{self, args_os, ArgsOs};
use std::ffi::{OsStr, OsString};
use std::fmt::{self, Debug, Display, Formatter};
use std::path::Path;
use std::process::{Command, ExitStatus};

use crate::command::create_command;
use crate::env::UNSAFE_GLOBAL;
use crate::error::ErrorDetails;
<<<<<<< HEAD
use crate::platform::System;
=======
use crate::path;
>>>>>>> 625c4fd4
use crate::session::Session;
use crate::version::VersionSpec;
use notion_fail::{Fallible, ResultExt};

mod binary;
mod node;
mod npm;
mod npx;
mod yarn;

pub enum ToolSpec {
    Node(VersionSpec),
    Yarn(VersionSpec),
    Npm(VersionSpec),
    Package(String, VersionSpec),
}

impl ToolSpec {
    pub fn from_str_and_version(tool_name: &str, version: VersionSpec) -> Self {
        match tool_name {
            "node" => ToolSpec::Node(version),
            "yarn" => ToolSpec::Yarn(version),
            "npm" => ToolSpec::Npm(version),
            package => ToolSpec::Package(package.to_string(), version),
        }
    }

    pub fn install(&self, session: &mut Session) -> Fallible<()> {
        match self {
            ToolSpec::Node(version) => session.install_node(&version)?,
            ToolSpec::Yarn(version) => session.install_yarn(&version)?,
            // ISSUE(#292): Implement install for npm
            ToolSpec::Npm(_version) => unimplemented!("Installing npm is not supported yet"),
            ToolSpec::Package(name, version) => {
                session.install_package(name.to_string(), &version)?;
            }
        }
        Ok(())
    }

    pub fn uninstall(&self, session: &mut Session) -> Fallible<()> {
        match self {
            ToolSpec::Node(_version) => unimplemented!("Uninstalling Node not supported yet"),
            ToolSpec::Yarn(_version) => unimplemented!("Uninstalling Yarn not supported yet"),
            // ISSUE(#292): Implement install for npm
            ToolSpec::Npm(_version) => unimplemented!("Uninstalling Npm not supported yet"),
            ToolSpec::Package(name, _version) => {
                session.uninstall_package(name.to_string())?;
            }
        }
        Ok(())
    }
}

impl Debug for ToolSpec {
    fn fmt(&self, f: &mut Formatter<'_>) -> Result<(), fmt::Error> {
        let s = match self {
            &ToolSpec::Node(ref version) => format!("node version {}", version),
            &ToolSpec::Yarn(ref version) => format!("yarn version {}", version),
            &ToolSpec::Npm(ref version) => format!("npm version {}", version),
            &ToolSpec::Package(ref name, ref version) => format!("{} version {}", name, version),
        };
        f.write_str(&s)
    }
}

impl Display for ToolSpec {
    fn fmt(&self, f: &mut Formatter<'_>) -> Result<(), fmt::Error> {
        let s = match self {
            &ToolSpec::Node(ref version) => format!("node version {}", version),
            &ToolSpec::Yarn(ref version) => format!("yarn version {}", version),
            &ToolSpec::Npm(ref version) => format!("npm version {}", version),
            &ToolSpec::Package(ref name, ref version) => format!("{} version {}", name, version),
        };
        f.write_str(&s)
    }
}

pub fn execute_tool(session: &mut Session) -> Fallible<ExitStatus> {
    path::ensure_notion_dirs_exist()?;

    let mut args = args_os();
    let exe = get_tool_name(&mut args)?;

    let command = match &exe.to_str() {
        Some("node") => node::command(args, session)?,
        Some("npm") => npm::command(args, session)?,
        Some("npx") => npx::command(args, session)?,
        Some("yarn") => yarn::command(args, session)?,
        _ => binary::command(exe, args, session)?,
    };

    command.exec()
}

/// Represents the command to execute a tool
enum ToolCommand {
    Direct(Command),
    Passthrough(Command, ErrorDetails),
}

<<<<<<< HEAD
impl ToolCommand {
    fn direct<A>(exe: &OsStr, args: A, path_var: &OsStr) -> Self
    where
        A: IntoIterator<Item = OsString>,
    {
        ToolCommand::Direct(command_for(exe, args, path_var))
    }

    fn passthrough<A>(exe: &OsStr, args: A, default_error: ErrorDetails) -> Fallible<Self>
    where
        A: IntoIterator<Item = OsString>,
    {
        let path = System::path()?;
        Ok(ToolCommand::Passthrough(
            command_for(exe, args, &path),
            default_error,
        ))
    }
=======
    /// Extracts the `Command` from this tool.
    fn command(self) -> Command;
>>>>>>> 625c4fd4

    fn exec(self) -> Fallible<ExitStatus> {
        match self {
            ToolCommand::Direct(mut command) => command
                .status()
                .with_context(|_| ErrorDetails::BinaryExecError),
            ToolCommand::Passthrough(mut command, error) => {
                command.status().with_context(|_| error)
            }
        }
    }
}

fn get_tool_name(args: &mut ArgsOs) -> Fallible<OsString> {
    args.nth(0)
        .and_then(|arg0| Path::new(&arg0).file_name().map(tool_name_from_file_name))
        .ok_or(ErrorDetails::CouldNotDetermineTool.into())
}

#[cfg(unix)]
fn tool_name_from_file_name(file_name: &OsStr) -> OsString {
    file_name.to_os_string()
}

#[cfg(windows)]
fn tool_name_from_file_name(file_name: &OsStr) -> OsString {
    // On Windows PowerShell, the file name includes the .exe suffix
    // We need to remove that to get the raw tool name
    match file_name.to_str() {
        Some(file) => OsString::from(file.trim_end_matches(".exe")),
        None => OsString::from(file_name),
    }
}

<<<<<<< HEAD
fn command_for<A: IntoIterator<Item = OsString>>(
    exe: &OsStr,
    args: A,
    path_var: &OsStr,
) -> Command {
    let mut command = Command::new(exe);
=======
fn command_for<A>(exe: &OsStr, args: A, path_var: &OsStr) -> Command
where
    A: Iterator<Item = OsString>,
{
    let mut command = create_command(exe);
>>>>>>> 625c4fd4
    command.args(args);
    command.env("PATH", path_var);
    command
}

fn intercept_global_installs() -> bool {
    // We should only intercept global installs if the NOTION_UNSAFE_GLOBAL variable is not set
    env::var_os(UNSAFE_GLOBAL).is_none()
}<|MERGE_RESOLUTION|>--- conflicted
+++ resolved
@@ -9,11 +9,8 @@
 use crate::command::create_command;
 use crate::env::UNSAFE_GLOBAL;
 use crate::error::ErrorDetails;
-<<<<<<< HEAD
+use crate::path;
 use crate::platform::System;
-=======
-use crate::path;
->>>>>>> 625c4fd4
 use crate::session::Session;
 use crate::version::VersionSpec;
 use notion_fail::{Fallible, ResultExt};
@@ -115,7 +112,6 @@
     Passthrough(Command, ErrorDetails),
 }
 
-<<<<<<< HEAD
 impl ToolCommand {
     fn direct<A>(exe: &OsStr, args: A, path_var: &OsStr) -> Self
     where
@@ -134,10 +130,6 @@
             default_error,
         ))
     }
-=======
-    /// Extracts the `Command` from this tool.
-    fn command(self) -> Command;
->>>>>>> 625c4fd4
 
     fn exec(self) -> Fallible<ExitStatus> {
         match self {
@@ -172,20 +164,11 @@
     }
 }
 
-<<<<<<< HEAD
-fn command_for<A: IntoIterator<Item = OsString>>(
-    exe: &OsStr,
-    args: A,
-    path_var: &OsStr,
-) -> Command {
-    let mut command = Command::new(exe);
-=======
 fn command_for<A>(exe: &OsStr, args: A, path_var: &OsStr) -> Command
 where
-    A: Iterator<Item = OsString>,
+    A: IntoIterator<Item = OsString>,
 {
     let mut command = create_command(exe);
->>>>>>> 625c4fd4
     command.args(args);
     command.env("PATH", path_var);
     command
