//! Provides resolution of Yarn requirements into specific versions

use std::collections::BTreeSet;

use super::super::registry_fetch_error;
use super::serial;
use crate::error::{Context, ErrorKind, Fallible};
use crate::hook::ToolHooks;
use crate::session::Session;
use crate::style::progress_spinner;
use crate::tool::Yarn;
use crate::version::{parse_version, VersionSpec, VersionTag};
use attohttpc::Response;
use cfg_if::cfg_if;
use log::debug;
use semver::{Version, VersionReq};

// ISSUE (#86): Move public repository URLs to config file
cfg_if! {
    if #[cfg(feature = "mock-network")] {
        fn public_yarn_version_index() -> String {
            format!("{}/yarn-releases/index.json", mockito::SERVER_URL)
        }
        fn public_yarn_latest_version() -> String {
            format!("{}/yarn-latest", mockito::SERVER_URL)
        }
    } else {
        /// Return the URL of the index of available Yarn versions on the public git repository.
        fn public_yarn_version_index() -> String {
            "https://api.github.com/repos/yarnpkg/yarn/releases".to_string()
        }
        /// URL of the latest Yarn version on the public yarnpkg.com
        fn public_yarn_latest_version() -> String {
            "https://yarnpkg.com/latest-version".to_string()
        }
    }
}

pub fn resolve(matching: VersionSpec, session: &mut Session) -> Fallible<Version> {
    let hooks = session.hooks()?.yarn();
    match matching {
        VersionSpec::Semver(requirement) => resolve_semver(requirement, hooks),
        VersionSpec::Exact(version) => Ok(version),
        VersionSpec::None | VersionSpec::Tag(VersionTag::Latest) => resolve_latest(hooks),
        VersionSpec::Tag(tag) => Err(ErrorKind::YarnVersionNotFound {
            matching: tag.to_string(),
        }
        .into()),
    }
}

fn resolve_latest(hooks: Option<&ToolHooks<Yarn>>) -> Fallible<Version> {
    let url = match hooks {
        Some(&ToolHooks {
            latest: Some(ref hook),
            ..
        }) => {
            debug!("Using yarn.latest hook to determine latest-version URL");
            hook.resolve("latest-version")?
        }
        _ => public_yarn_latest_version(),
    };
    let response_text = attohttpc::get(&url)
        .send()
        .and_then(Response::error_for_status)
        .and_then(Response::text)
<<<<<<< HEAD
        .with_context(|_| ErrorDetails::YarnLatestFetchError {
=======
        .with_context(|| ErrorKind::YarnLatestFetchError {
>>>>>>> 8e5a7227
            from_url: url.clone(),
        })?;

    debug!("Found yarn latest version ({}) from {}", response_text, url);
    parse_version(response_text)
}

fn resolve_semver(matching: VersionReq, hooks: Option<&ToolHooks<Yarn>>) -> Fallible<Version> {
    let url = match hooks {
        Some(&ToolHooks {
            index: Some(ref hook),
            ..
        }) => {
            debug!("Using yarn.index hook to determine yarn index URL");
            hook.resolve("releases")?
        }
        _ => public_yarn_version_index(),
    };

    let spinner = progress_spinner(&format!("Fetching public registry: {}", url));
    let releases: serial::RawYarnIndex = attohttpc::get(&url)
        .send()
        .and_then(Response::error_for_status)
        .and_then(Response::json)
        .with_context(registry_fetch_error("Yarn", &url))?;
    let index = YarnIndex::from(releases);
    let releases = index.entries;
    spinner.finish_and_clear();
    let version_opt = releases.into_iter().rev().find(|v| matching.matches(v));

    match version_opt {
        Some(version) => {
            debug!(
                "Found yarn@{} matching requirement '{}' from {}",
                version, matching, url
            );
            Ok(version)
        }
        None => Err(ErrorKind::YarnVersionNotFound {
            matching: matching.to_string(),
        }
        .into()),
    }
}

/// The public Yarn index.
pub struct YarnIndex {
    pub(super) entries: BTreeSet<Version>,
}<|MERGE_RESOLUTION|>--- conflicted
+++ resolved
@@ -64,11 +64,7 @@
         .send()
         .and_then(Response::error_for_status)
         .and_then(Response::text)
-<<<<<<< HEAD
-        .with_context(|_| ErrorDetails::YarnLatestFetchError {
-=======
         .with_context(|| ErrorKind::YarnLatestFetchError {
->>>>>>> 8e5a7227
             from_url: url.clone(),
         })?;
 
