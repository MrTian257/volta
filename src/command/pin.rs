use notion_core::session::{ActivityKind, Session};
use notion_core::style::{display_error, display_unknown_error, ErrorContext};
use notion_core::tool::ToolSpec;
use notion_core::version::VersionSpec;
use notion_fail::{ExitCode, Fallible};

use command::{Command, CommandName, Help};
use Notion;

#[derive(Debug, Deserialize)]
pub(crate) struct Args {
    arg_tool: String,
    arg_version: String,
}

<<<<<<< HEAD
// error message for using tools that are not node|yarn
#[derive(Debug, Fail, NotionFail)]
#[fail(
    display = "pinning tool '{}' not yet implemented - for now you can manually edit package.json",
    name
)]
#[notion_fail(code = "NotYetImplemented")]
pub(crate) struct NoCustomPinError {
    pub(crate) name: String,
}

impl NoCustomPinError {
    pub(crate) fn new(name: String) -> Self {
        NoCustomPinError { name: name }
    }
}

=======
>>>>>>> 7a3aa31b
pub(crate) enum Pin {
    Help,
    Tool(ToolSpec),
}

impl Command for Pin {
    type Args = Args;

    const USAGE: &'static str = "
Select a tool for the current project's toolchain

Usage:
    notion pin <tool> <version>
    notion pin -h | --help

Options:
    -h, --help     Display this message
";

    fn help() -> Self {
        Pin::Help
    }

    fn parse(
        _: Notion,
        Args {
            arg_tool,
            arg_version,
        }: Args,
    ) -> Fallible<Self> {
        let version = VersionSpec::parse(&arg_version)?;
        Ok(Pin::Tool(ToolSpec::from_str(&arg_tool, version)))
    }

    fn run(self, session: &mut Session) -> Fallible<()> {
        session.add_event_start(ActivityKind::Pin);
        match self {
            Pin::Help => Help::Command(CommandName::Pin).run(session)?,
            Pin::Tool(toolspec) => session.pin(&toolspec)?,
        };
        if let Some(project) = session.project()? {
            let errors = project.autoshim();

            for error in errors {
                if error.is_user_friendly() {
                    display_error(ErrorContext::Notion, &error);
                } else {
                    display_unknown_error(ErrorContext::Notion, &error);
                }
            }
        }
        session.add_event_end(ActivityKind::Pin, ExitCode::Success);
        Ok(())
    }
}<|MERGE_RESOLUTION|>--- conflicted
+++ resolved
@@ -13,26 +13,6 @@
     arg_version: String,
 }
 
-<<<<<<< HEAD
-// error message for using tools that are not node|yarn
-#[derive(Debug, Fail, NotionFail)]
-#[fail(
-    display = "pinning tool '{}' not yet implemented - for now you can manually edit package.json",
-    name
-)]
-#[notion_fail(code = "NotYetImplemented")]
-pub(crate) struct NoCustomPinError {
-    pub(crate) name: String,
-}
-
-impl NoCustomPinError {
-    pub(crate) fn new(name: String) -> Self {
-        NoCustomPinError { name: name }
-    }
-}
-
-=======
->>>>>>> 7a3aa31b
 pub(crate) enum Pin {
     Help,
     Tool(ToolSpec),
